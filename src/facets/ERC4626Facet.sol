--- conflicted
+++ resolved
@@ -109,38 +109,15 @@
         MoreVaultsLib.MoreVaultsStorage storage ds = MoreVaultsLib.moreVaultsStorage();
         for (uint256 i = 0; i < ds.tokensHeld[ERC4626_ID].length();) {
             address vault = ds.tokensHeld[ERC4626_ID].at(i);
-            address asset = IERC4626(vault).asset();
-
-            // Always account for locked tokens, even if vault is whitelisted as available asset
-            // Get shares locked in pending redeem requests (vault is the share token for ERC-4626)
-            uint256 lockedShares = ds.lockedTokensPerContract[vault][vault];
-            // Get assets locked in pending deposit requests
-            uint256 lockedAssets = ds.lockedTokensPerContract[vault][asset];
-
-            // If locked tokens exist, account for them
-            if (lockedShares > 0 || lockedAssets > 0) {
-                uint256 lockedSharesValue = lockedShares > 0 ? IERC4626(vault).convertToAssets(lockedShares) : 0;
-                sum += MoreVaultsLib.convertToUnderlying(asset, lockedSharesValue + lockedAssets, Math.Rounding.Floor);
-            }
-
-            // Skip vault shares accounting if vault is whitelisted as available asset to prevent double counting
-            // (the vault shares will be counted in VaultFacet's accounting as an available asset)
             if (ds.isAssetAvailable[vault]) {
                 unchecked {
                     ++i;
                 }
                 continue;
             }
-<<<<<<< HEAD
             address asset = IERC4626(vault).asset();
             uint256 balance = IERC4626(vault).balanceOf(address(this)) + ds.lockedTokens[vault];
             uint256 convertedToVaultUnderlying = IERC4626(vault).convertToAssets(balance);
-=======
-
-            // Shares we hold (not locked)
-            uint256 sharesBalance = IERC4626(vault).balanceOf(address(this));
-            uint256 convertedToVaultUnderlying = IERC4626(vault).convertToAssets(sharesBalance);
->>>>>>> 8851815a
             sum += MoreVaultsLib.convertToUnderlying(asset, convertedToVaultUnderlying, Math.Rounding.Floor);
             unchecked {
                 ++i;
@@ -345,7 +322,7 @@
             balances.sharesAfter > balances.sharesBefore // withdrawal request was finalized without locks
                 && balances.assetsAfter < balances.assetsBefore
         ) {
-            MoreVaultsLib.removeTokenIfnecessary(ds.tokensHeld[ERC4626_ID], vault);
+            MoreVaultsLib.removeTokenIfnecessary(ds.tokensHeld[ERC4626_ID], vault, balances.asset, vault);
             return;
         }
         if (
